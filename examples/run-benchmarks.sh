--- conflicted
+++ resolved
@@ -60,49 +60,6 @@
 }
 
 jpeg() {
-<<<<<<< HEAD
-    python -m compressai.utils.bench jpeg "$dataset"        \
-        -q $(seq 5 5 95) -j "$NJOBS" > benchmarks/jpeg.json
-}
-
-jpeg2000() {
-    python -m compressai.utils.bench jpeg2000 "$dataset"    \
-        -q $(seq 5 5 95) -j "$NJOBS" > benchmarks/jpeg2000.json
-}
-
-webp() {
-    python -m compressai.utils.bench webp "$dataset"        \
-        -q $(seq 5 5 95) -j "$NJOBS" > benchmarks/webp.json
-}
-
-bpg() {
-    python -m compressai.utils.bench bpg "$dataset"         \
-        -q $(seq 47 -5 2) -m "$1" -e "$2" -c "$3"           \
-        --encoder-path "$BPGENC"                            \
-        --decoder-path "$BPGDEC"                            \
-        -j "$NJOBS" > "benchmarks/$4"
-}
-
-hm() {
-    echo "using HM version $HM_VERSION"
-    echo $HM_BIN_DIR
-    python -m compressai.utils.bench hm "$dataset"         \
-        -q $(seq 47 -5 2) -b "$HM_BIN_DIR" -c "$HM_CFG" \
-        -j "$NJOBS" > "benchmarks/hm.json"
-}
-
-vtm() {
-    echo "using VTM version $VTM_VERSION"
-    python -m compressai.utils.bench vtm "$dataset"         \
-        -q $(seq 47 -5 2) -b "$VTM_BIN_DIR" -c "$VTM_CFG" \
-        -j "$NJOBS" > "benchmarks/vtm.json"
-}
-
-tfci() {
-    python -m compressai.utils.bench tfci "$dataset"        \
-        --path "$TFCI_SCRIPT" --model "$1"                  \
-        -q $(seq 1 8) -j "$NJOBS" > "benchmarks/tfci_$1.json"
-=======
     python3 -m compressai.utils.bench jpeg "$dataset"     \
         -q $(seq 5 5 95) > results/jpeg.json
 }
@@ -125,9 +82,17 @@
         > "results/$4"
 }
 
+hm() {
+    echo "using HM version $HM_VERSION"
+    python3 -m compressai.utils.bench hm "$dataset"     \
+        -q $(seq 47 -5 2) -b "$HM_BIN_DIR" -c "$HM_CFG" \
+        > "results/hm.json"
+}
+
 vtm() {
+    echo "using VTM version $VTM_VERSION"
     python3 -m compressai.utils.bench vtm "$dataset"      \
-        -q $(seq 47 -5 2) -b "$VTM_BUILD_DIR" -c "$VTM_CFG" \
+        -q $(seq 47 -5 2) -b "$VTM_BIN_DIR" -c "$VTM_CFG" \
         > "results/vtm.json"
 }
 
@@ -135,7 +100,6 @@
     python3 -m compressai.utils.bench tfci "$dataset"     \
         --path "$TFCI_SCRIPT" --model "$1"                        \
         -q $(seq 1 8) > "results/$1.json"
->>>>>>> 733a8b35
 }
 
 if [[ $# -lt 2 ]]; then
@@ -147,7 +111,7 @@
 dataset="$1"
 shift
 
-mkdir -p "benchmarks"
+mkdir -p "results"
 
 for i in "$@"; do
     case $i in
